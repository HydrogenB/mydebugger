/**
 * © 2025 MyDebugger Contributors – MIT License
 *
 * Permission Tester Model - Browser permissions testing
 */
<<<<<<< HEAD
/* istanbul ignore file */
=======
/* eslint-disable @typescript-eslint/no-explicit-any */
>>>>>>> 1cadad0a

export type PermissionStatus = 'granted' | 'denied' | 'prompt' | 'unsupported';

export type PermissionName = 
  | 'geolocation'
  | 'camera' 
  | 'microphone'
  | 'notifications'
  | 'clipboard-read'
  | 'clipboard-write'
  | 'accelerometer'
  | 'gyroscope'
  | 'magnetometer'
  | 'ambient-light-sensor'
  | 'screen-wake-lock'
  | 'idle-detection'
  | 'compute-pressure'
  | 'window-management'
  | 'bluetooth'
  | 'usb'
  | 'serial'
  | 'hid'
  | 'midi'
  | 'nfc'
  | 'persistent-storage'
  | 'local-fonts'
  | 'storage-access'
  | 'top-level-storage-access'
  | 'display-capture'
  | 'push'
  | 'background-sync'
  | 'payment-handler'
  | 'background-fetch'
  | 'periodic-background-sync'
  | 'web-share'
  | 'picture-in-picture'
  | 'speaker-selection'
  | 'identity-credentials-get';

export interface Permission {
  name: string;
  displayName: string;
  description: string;
  icon: string; // Lucide icon name
  category: 'Media' | 'Location' | 'Sensors' | 'Device' | 'Storage' | 'System';
  requestFn: () => Promise<unknown>;
  hasLivePreview: boolean;
}

export interface PermissionState {
  permission: Permission;
  status: PermissionStatus;
  error?: string;
  data?: unknown;
  lastRequested?: number;
}

export interface PermissionEvent {
  id: string;
  timestamp: number;
  permissionName: string;
  action: 'request' | 'grant' | 'deny' | 'error';
  details?: string;
}

// Permission request functions
/* istanbul ignore next */
const requestFunctions = {
  geolocation: async () => new Promise((resolve, reject) => {
      navigator.geolocation.getCurrentPosition(resolve, reject, {
        enableHighAccuracy: true,
        timeout: 10000,
        maximumAge: 0
      });
    }),

  camera: async () => navigator.mediaDevices.getUserMedia({ video: true }),

  microphone: async () => navigator.mediaDevices.getUserMedia({ audio: true }),

  'display-capture': async () => navigator.mediaDevices.getDisplayMedia({ video: true }),

  notifications: async () => Notification.requestPermission(),

  'clipboard-read': async () => navigator.clipboard.readText(),

  'clipboard-write': async () => navigator.clipboard.writeText('test'),

  bluetooth: async () => (navigator as any).bluetooth?.requestDevice({ acceptAllDevices: true }),

  usb: async () => (navigator as any).usb?.requestDevice({ filters: [] }),

  serial: async () => (navigator as any).serial?.requestPort(),

  hid: async () => (navigator as any).hid?.requestDevice({ filters: [] }),


  midi: async () => navigator.requestMIDIAccess?.({ sysex: true }),

  'persistent-storage': async () => navigator.storage?.persist(),

  'screen-wake-lock': async () => {
    const sentinel = await navigator.wakeLock?.request('screen');
    return sentinel;
  },

  'ambient-light-sensor': async () => {
    const SensorClass = (window as Window & { AmbientLightSensor?: new () => unknown }).AmbientLightSensor;
    if (!SensorClass) throw new Error('AmbientLightSensor not supported');
    const sensor = new SensorClass();
    (sensor as { start: () => void }).start();
    return sensor;
  },

  accelerometer: async () => {
    const SensorClass = (window as Window & { Accelerometer?: new () => unknown }).Accelerometer;
    if (!SensorClass) throw new Error('Accelerometer not supported');
    const sensor = new SensorClass();
    (sensor as { start: () => void }).start();
    return sensor;
  },

  gyroscope: async () => {
    const SensorClass = (window as Window & { Gyroscope?: new () => unknown }).Gyroscope;
    if (!SensorClass) throw new Error('Gyroscope not supported');
    const sensor = new SensorClass();
    (sensor as { start: () => void }).start();
    return sensor;
  },

  magnetometer: async () => {
    const SensorClass = (window as Window & { Magnetometer?: new () => unknown }).Magnetometer;
    if (!SensorClass) throw new Error('Magnetometer not supported');
    const sensor = new SensorClass();
    (sensor as { start: () => void }).start();
    return sensor;
  },

  'local-fonts': async () => (navigator as any).fonts?.query(),

  'storage-access': async () => document.requestStorageAccess?.(),

  'idle-detection': async () => (window as any).IdleDetector?.requestPermission(),

  'compute-pressure': async () => (navigator as any).computePressure?.getStatus?.(),

<<<<<<< HEAD
  'compute-pressure': async () => {
    const ObserverClass = (window as Window & { ComputePressureObserver?: new (
      callback: (records: unknown[]) => void,
      options?: { sampleInterval?: number }
    ) => { observe(type: string): Promise<void>; disconnect(): void } }).ComputePressureObserver;
    if (!ObserverClass) throw new Error('Compute Pressure API not supported');
    const readings: unknown[] = [];
    const observer = new ObserverClass((records) => {
      readings.push(...records);
    }, { sampleInterval: 1000 });
    await observer.observe('cpu');
    return { observer, readings };
  },
=======
  'window-management': async () => (window as any).getScreenDetails?.(),
>>>>>>> 1cadad0a


  nfc: async () => {
    const ReaderClass = (window as Window & { NDEFReader?: new () => { scan(): Promise<unknown> } }).NDEFReader;
    if (!ReaderClass) throw new Error('NFC not supported');
    const reader = new ReaderClass();
    return reader.scan();
  },

  'payment-handler': async () => {
    // Mock implementation
    throw new Error('Payment handler requires service worker registration');
  },

  push: async () => {
    const registration = await navigator.serviceWorker.ready;
    return registration.pushManager.subscribe({
      userVisibleOnly: true,
      applicationServerKey: new Uint8Array(1) // Mock key
    });
  },

  'background-sync': async () => {
    if (!navigator.serviceWorker.controller) {
      await navigator.serviceWorker.register('/sw.js');
    }
    const registration = await navigator.serviceWorker.ready;
    return (registration as ServiceWorkerRegistration & {
      sync?: { register(tag: string): Promise<unknown> };
    }).sync?.register('demo-sync');
  },

  'top-level-storage-access': async () => document.requestStorageAccess?.(),

  'background-fetch': async () => {
    const registration = await navigator.serviceWorker.ready;
    return (registration as ServiceWorkerRegistration & {
      backgroundFetch?: { fetch(id: string, url: string): Promise<unknown> };
    }).backgroundFetch?.fetch('bg-fetch', '/');
  },

  'periodic-background-sync': async () => {
    const registration = await navigator.serviceWorker.ready;
    return (registration as ServiceWorkerRegistration & {
      periodicSync?: { register(tag: string, options: { minInterval: number }): Promise<void> };
    }).periodicSync?.register('periodic-sync', {
      minInterval: 24 * 60 * 60 * 1000 // 24 hours
    });
  },

  'web-share': async () => navigator.share?.({
    title: 'Test Share',
    text: 'Testing Web Share API',
    url: window.location.href
  }),

  'picture-in-picture': async () => {
    const video = document.createElement('video');
    video.src =
      'https://interactive-examples.mdn.mozilla.net/media/cc0-videos/flower.mp4';
    video.muted = true;
    video.playsInline = true;
    await video.play().catch(() => {});
    return (video as HTMLVideoElement & {
      requestPictureInPicture?: () => Promise<unknown>;
    }).requestPictureInPicture?.();
  },

  'speaker-selection': async () => {
    const devices = await (navigator.mediaDevices as MediaDevices & {
      enumerateDevices: () => Promise<MediaDeviceInfo[]>;
      selectAudioOutput?: () => Promise<MediaDeviceInfo>;
    }).enumerateDevices();
    const audioOutputs = devices.filter(d => d.kind === 'audiooutput');
    return (navigator.mediaDevices as MediaDevices & {
      selectAudioOutput?: () => Promise<MediaDeviceInfo>;
    }).selectAudioOutput?.() ?? audioOutputs[0];
  },

  'identity-credentials-get': async () => (navigator as Navigator & {
    credentials?: {
      get?: (options: {
        identity: {
          providers: Array<{ configURL: string; clientId: string }>;
        };
      }) => Promise<unknown>;
    };
  }).credentials?.get?.({
    identity: {
      providers: [{
        configURL: "https://accounts.google.com/.well-known/web_identity",
        clientId: "demo"
      }]
    }
  })
};

// Permission definitions from Appendix A
export const PERMISSIONS: Permission[] = [
  {
    name: 'geolocation',
    displayName: 'Geolocation',
    description: 'Access device location coordinates',
    icon: 'MapPin',
    category: 'Location',
    requestFn: requestFunctions.geolocation,
    hasLivePreview: true
  },
  {
    name: 'camera',
    displayName: 'Camera',
    description: 'Access device camera for video capture',
    icon: 'Camera',
    category: 'Media',
    requestFn: requestFunctions.camera,
    hasLivePreview: true
  },
  {
    name: 'microphone',
    displayName: 'Microphone',
    description: 'Access device microphone for audio capture',
    icon: 'Mic',
    category: 'Media',
    requestFn: requestFunctions.microphone,
    hasLivePreview: true
  },
  {
    name: 'display-capture',
    displayName: 'Screen Capture',
    description: 'Capture screen content for sharing',
    icon: 'MonitorUp',
    category: 'Media',
    requestFn: requestFunctions['display-capture'],
    hasLivePreview: true
  },
  {
    name: 'notifications',
    displayName: 'Notifications',
    description: 'Show browser notifications',
    icon: 'Bell',
    category: 'System',
    requestFn: requestFunctions.notifications,
    hasLivePreview: false
  },
  {
    name: 'clipboard-read',
    displayName: 'Clipboard Read',
    description: 'Read clipboard content',
    icon: 'Clipboard',
    category: 'System',
    requestFn: requestFunctions['clipboard-read'],
    hasLivePreview: true
  },
  {
    name: 'clipboard-write',
    displayName: 'Clipboard Write',
    description: 'Write to clipboard',
    icon: 'Clipboard',
    category: 'System',
    requestFn: requestFunctions['clipboard-write'],
    hasLivePreview: false
  },
  {
    name: 'bluetooth',
    displayName: 'Bluetooth',
    description: 'Connect to Bluetooth devices',
    icon: 'Bluetooth',
    category: 'Device',
    requestFn: requestFunctions.bluetooth,
    hasLivePreview: true
  },
  {
    name: 'usb',
    displayName: 'USB',
    description: 'Connect to USB devices',
    icon: 'Usb',
    category: 'Device',
    requestFn: requestFunctions.usb,
    hasLivePreview: true
  },
  {
    name: 'serial',
    displayName: 'Serial Port',
    description: 'Access serial port devices',
    icon: 'Cable',
    category: 'Device',
    requestFn: requestFunctions.serial,
    hasLivePreview: true
  },
  {
    name: 'hid',
    displayName: 'HID Devices',
    description: 'Access Human Interface Devices',
    icon: 'Gamepad2',
    category: 'Device',
    requestFn: requestFunctions.hid,
    hasLivePreview: true
  },
  {
    name: 'midi',
    displayName: 'MIDI',
    description: 'Access MIDI devices for music',
    icon: 'Music',
    category: 'Device',
    requestFn: requestFunctions.midi,
    hasLivePreview: true
  },
  {
    name: 'persistent-storage',
    displayName: 'Persistent Storage',
    description: 'Request persistent storage quota',
    icon: 'HardDrive',
    category: 'Storage',
    requestFn: requestFunctions['persistent-storage'],
    hasLivePreview: false
  },
  {
    name: 'screen-wake-lock',
    displayName: 'Screen Wake Lock',
    description: 'Prevent screen from sleeping',
    icon: 'Lock',
    category: 'System',
    requestFn: requestFunctions['screen-wake-lock'],
    hasLivePreview: false
  },
  {
    name: 'ambient-light-sensor',
    displayName: 'Light Sensor',
    description: 'Read ambient light levels',
    icon: 'Sun',
    category: 'Sensors',
    requestFn: requestFunctions['ambient-light-sensor'],
    hasLivePreview: true
  },
  {
    name: 'accelerometer',
    displayName: 'Accelerometer',
    description: 'Read device acceleration data',
    icon: 'Move',
    category: 'Sensors',
    requestFn: requestFunctions.accelerometer,
    hasLivePreview: true
  },
  {
    name: 'gyroscope',
    displayName: 'Gyroscope',
    description: 'Read device rotation data',
    icon: 'RotateCcw',
    category: 'Sensors',
    requestFn: requestFunctions.gyroscope,
    hasLivePreview: true
  },
  {
    name: 'magnetometer',
    displayName: 'Magnetometer',
    description: 'Read magnetic field data',
    icon: 'Compass',
    category: 'Sensors',
    requestFn: requestFunctions.magnetometer,
    hasLivePreview: true
  },
  {
    name: 'local-fonts',
    displayName: 'Local Fonts',
    description: 'Access local font files',
    icon: 'Type',
    category: 'System',
    requestFn: requestFunctions['local-fonts'],
    hasLivePreview: true
  },
  {
    name: 'storage-access',
    displayName: 'Storage Access',
    description: 'Access third-party storage',
    icon: 'Database',
    category: 'Storage',
    requestFn: requestFunctions['storage-access'],
    hasLivePreview: false
  },
  {
    name: 'idle-detection',
    displayName: 'Idle Detection',
    description: 'Detect user idle state',
    icon: 'Clock',
    category: 'System',
    requestFn: requestFunctions['idle-detection'],
    hasLivePreview: true
  },
  {
    name: 'compute-pressure',
    displayName: 'Compute Pressure',
    description: 'Monitor CPU pressure',
    icon: 'Cpu',
    category: 'System',
    requestFn: requestFunctions['compute-pressure'],
    hasLivePreview: true
  },
  {
    name: 'window-management',
    displayName: 'Window Management',
    description: 'Manage multiple windows',
    icon: 'Monitor',
    category: 'System',
    requestFn: requestFunctions['window-management'],
    hasLivePreview: false
  },  {
    name: 'nfc',
    displayName: 'NFC',
    description: 'Near Field Communication',
    icon: 'ContactlessPayment',
    category: 'Device',
    requestFn: requestFunctions.nfc,
    hasLivePreview: true
  },
  {
    name: 'push',
    displayName: 'Push Notifications',
    description: 'Receive push notifications',
    icon: 'Send',
    category: 'System',
    requestFn: requestFunctions.push,
    hasLivePreview: false
  },
  {
    name: 'background-sync',
    displayName: 'Background Sync',
    description: 'Sync data in background',
    icon: 'RefreshCw',
    category: 'System',
    requestFn: requestFunctions['background-sync'],
    hasLivePreview: false
  },
  {
    name: 'payment-handler',
    displayName: 'Payment Handler',
    description: 'Handle payment requests',
    icon: 'CreditCard',
    category: 'System',
    requestFn: requestFunctions['payment-handler'],
    hasLivePreview: false
  },
  {
    name: 'top-level-storage-access',
    displayName: 'Top-Level Storage Access',
    description: 'Access storage from embedded context',
    icon: 'FolderOpen',
    category: 'Storage',
    requestFn: requestFunctions['top-level-storage-access'],
    hasLivePreview: false
  },
  {
    name: 'background-fetch',
    displayName: 'Background Fetch',
    description: 'Download files in background',
    icon: 'Download',
    category: 'System',
    requestFn: requestFunctions['background-fetch'],
    hasLivePreview: false
  },
  {
    name: 'periodic-background-sync',
    displayName: 'Periodic Background Sync',
    description: 'Periodic data synchronization',
    icon: 'Timer',
    category: 'System',
    requestFn: requestFunctions['periodic-background-sync'],
    hasLivePreview: false
  },
  {
    name: 'web-share',
    displayName: 'Web Share',
    description: 'Share content via native sharing',
    icon: 'Share2',
    category: 'System',
    requestFn: requestFunctions['web-share'],
    hasLivePreview: false
  },
  {
    name: 'picture-in-picture',
    displayName: 'Picture-in-Picture',
    description: 'Display video in floating window',
    icon: 'PictureInPicture',
    category: 'Media',
    requestFn: requestFunctions['picture-in-picture'],
    hasLivePreview: false
  },
  {
    name: 'speaker-selection',
    displayName: 'Speaker Selection',
    description: 'Select audio output device',
    icon: 'Volume2',
    category: 'Media',
    requestFn: requestFunctions['speaker-selection'],
    hasLivePreview: true
  },
  {
    name: 'identity-credentials-get',
    displayName: 'Identity Credentials',
    description: 'Get user identity credentials',
    icon: 'UserCheck',
    category: 'System',
    requestFn: requestFunctions['identity-credentials-get'],
    hasLivePreview: false
  }
];

// Utility functions
export const checkPermissionStatus = async (permissionName: string): Promise<PermissionStatus> => {
  if (!navigator.permissions) return 'unsupported';
  
  try {
    const result = await navigator.permissions.query({ name: permissionName as unknown as PermissionDescriptor['name'] });
    return result.state as PermissionStatus;
  } catch {
    return 'unsupported';
  }
};

export const generateCodeSnippet = (permission: Permission): string => {
  const fnBody = permission.requestFn.toString();
  const cleanCode = fnBody.replace(/^async \(\) => {\s*/, '').replace(/\s*}$/, '');
  
  return `// Request ${permission.displayName} permission
try {
  const result = await ${cleanCode};
  console.log('${permission.displayName} granted:', result);
} catch (error) {
  console.error('${permission.displayName} denied:', error);
}`;
};

export const createPermissionEvent = (
  permissionName: string,
  action: PermissionEvent['action'],
  details?: string
): PermissionEvent => ({
  id: `${Date.now()}-${Math.random().toString(36).substr(2, 9)}`,
  timestamp: Date.now(),
  permissionName,
  action,
  details
});<|MERGE_RESOLUTION|>--- conflicted
+++ resolved
@@ -3,11 +3,8 @@
  *
  * Permission Tester Model - Browser permissions testing
  */
-<<<<<<< HEAD
 /* istanbul ignore file */
-=======
-/* eslint-disable @typescript-eslint/no-explicit-any */
->>>>>>> 1cadad0a
+
 
 export type PermissionStatus = 'granted' | 'denied' | 'prompt' | 'unsupported';
 
@@ -154,7 +151,6 @@
 
   'compute-pressure': async () => (navigator as any).computePressure?.getStatus?.(),
 
-<<<<<<< HEAD
   'compute-pressure': async () => {
     const ObserverClass = (window as Window & { ComputePressureObserver?: new (
       callback: (records: unknown[]) => void,
@@ -168,9 +164,7 @@
     await observer.observe('cpu');
     return { observer, readings };
   },
-=======
-  'window-management': async () => (window as any).getScreenDetails?.(),
->>>>>>> 1cadad0a
+
 
 
   nfc: async () => {
