--- conflicted
+++ resolved
@@ -51,7 +51,6 @@
 Each validator is displayed on a single page with preview iframes so you can observe redirects and payload reflection directly in the browser.
 You can tweak the open redirect parameter and the XSS payload, and expand per-test logs for more detail.
 
-<<<<<<< HEAD
 ## Header Scanner
 
 ```tsx
@@ -59,7 +58,6 @@
 ```
 
 The Header Scanner fetches a URL and analyzes common security headers like CSP, X-Frame-Options and HSTS. Results are shown with status chips and quick fix tips. You can copy header values or export the full report as JSON for audits.
-=======
 ## CORS Tester
 
 ```tsx
@@ -75,5 +73,4 @@
 import DeepLinkChainPage from '../src/tools/deep-link-chain/page';
 ```
 
-Follow and visualize the redirect chain for any URL entirely in the browser. The tool lists each hop with status codes and headers, highlights the final destination and extracts any UTM parameters present. Long chains collapse automatically with an option to expand. If fetch is blocked by CORS the tool attempts a browser-only fallback. The final URL displays an Open Graph preview when accessible. Results can be exported or copied as a Markdown table.
->>>>>>> 38044edb
+Follow and visualize the redirect chain for any URL entirely in the browser. The tool lists each hop with status codes and headers, highlights the final destination and extracts any UTM parameters present. Long chains collapse automatically with an option to expand. If fetch is blocked by CORS the tool attempts a browser-only fallback. The final URL displays an Open Graph preview when accessible. Results can be exported or copied as a Markdown table.