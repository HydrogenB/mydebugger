# MyDebugger Tools

## Crypto Lab

```
import {
  aes256CbcEncryptRandomIV,
  aes256CbcDecryptRandomIV,
  aes256GcmEncryptRandomIV,
  aes256GcmDecryptRandomIV,
  generateAesKey,
  generateRsaKeyPair,
  rsaOaepEncrypt,
  rsaOaepDecrypt,
  generateGpgKeyPair,
  gpgEncrypt,
  gpgDecrypt,
} from '../model/aes';

const aesKey = generateAesKey();
const encrypted = await aes256CbcEncryptRandomIV(aesKey, 'hello');
const decrypted = await aes256CbcDecryptRandomIV(aesKey, encrypted);

const { publicKey, privateKey } = await generateRsaKeyPair();
const enc = await rsaOaepEncrypt(publicKey, 'secret');
const dec = await rsaOaepDecrypt(privateKey, enc);

const gpg = await generateGpgKeyPair();
const encGpg = await gpgEncrypt(gpg.publicKey, 'secret');
const decGpg = await gpgDecrypt(gpg.privateKey, encGpg);
```

Use the Crypto Lab tool to experiment with AES-CBC, AES-GCM, RSA-OAEP, and GPG RSA‑2048. Keys can be generated and saved as reusable chips during your session for quick switching between algorithms.

## Cookie Inspector

```tsx
import CookieInspectorPage from '../src/tools/cookie-inspector';
```

Use the Cookie Inspector to quickly view and filter cookies available to your session. You can export the visible cookies to a JSON file for debugging or QA reports.
Click any cookie name or value to copy it. Long values can be expanded inline, and exports are named using the current hostname and timestamp.

## Pentest Validator Suite

```tsx
import PentestSuitePage from '../src/tools/pentest/page';
```

The Pentest Validator Suite runs a set of lightweight client‑side checks against any public URL. It tests HTTPS redirection, basic CORS policy, open redirects, reflected XSS and clickjacking protections. Results may be inconclusive when a site blocks cross‑origin access.
Each validator is displayed on a single page with preview iframes so you can observe redirects and payload reflection directly in the browser.
You can tweak the open redirect parameter and the XSS payload, and expand per-test logs for more detail.

<<<<<<< HEAD
## CORS Tester

```tsx
import CorsTesterPage from '../src/tools/cors-tester';
```

Use the CORS Tester to simulate preflight requests and inspect the `Access-Control-*` headers returned by a server. Enter a target URL, HTTP method and custom headers to see how the server responds and whether your origin is permitted.
Common CORS mistakes are highlighted with inline tips and a list of browsers that would block the request. You can quickly add preset headers from a dropdown and copy a generated `curl` command to reproduce the request locally.
=======
## Deep Link Chain

```tsx
import DeepLinkChainPage from '../src/tools/deep-link-chain/page';
```

Follow and visualize the redirect chain for any URL entirely in the browser. The tool lists each hop with status codes and headers, highlights the final destination and extracts any UTM parameters present. Long chains collapse automatically with an option to expand. If fetch is blocked by CORS the tool attempts a browser-only fallback. The final URL displays an Open Graph preview when accessible. Results can be exported or copied as a Markdown table.
>>>>>>> eeb7b65d
<|MERGE_RESOLUTION|>--- conflicted
+++ resolved
@@ -51,7 +51,6 @@
 Each validator is displayed on a single page with preview iframes so you can observe redirects and payload reflection directly in the browser.
 You can tweak the open redirect parameter and the XSS payload, and expand per-test logs for more detail.
 
-<<<<<<< HEAD
 ## CORS Tester
 
 ```tsx
@@ -60,12 +59,11 @@
 
 Use the CORS Tester to simulate preflight requests and inspect the `Access-Control-*` headers returned by a server. Enter a target URL, HTTP method and custom headers to see how the server responds and whether your origin is permitted.
 Common CORS mistakes are highlighted with inline tips and a list of browsers that would block the request. You can quickly add preset headers from a dropdown and copy a generated `curl` command to reproduce the request locally.
-=======
+
 ## Deep Link Chain
 
 ```tsx
 import DeepLinkChainPage from '../src/tools/deep-link-chain/page';
 ```
 
-Follow and visualize the redirect chain for any URL entirely in the browser. The tool lists each hop with status codes and headers, highlights the final destination and extracts any UTM parameters present. Long chains collapse automatically with an option to expand. If fetch is blocked by CORS the tool attempts a browser-only fallback. The final URL displays an Open Graph preview when accessible. Results can be exported or copied as a Markdown table.
->>>>>>> eeb7b65d
+Follow and visualize the redirect chain for any URL entirely in the browser. The tool lists each hop with status codes and headers, highlights the final destination and extracts any UTM parameters present. Long chains collapse automatically with an option to expand. If fetch is blocked by CORS the tool attempts a browser-only fallback. The final URL displays an Open Graph preview when accessible. Results can be exported or copied as a Markdown table.