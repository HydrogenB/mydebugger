--- conflicted
+++ resolved
@@ -28,12 +28,9 @@
 - [Virtual Name Card](#virtual-name-card)
 - [Web Permission Tester](#web-permission-tester)
 - [Generate Large Image](#generate-large-image)
-<<<<<<< HEAD
 - [API Simulator](#api-simulator)
-=======
 - [Network Test Suite](#network-test-suite)
 - [Image Compressor](#image-compressor)
->>>>>>> 9f8dbaf3
 
 ## Crypto Lab
 
@@ -216,7 +213,6 @@
 Generate dummy image files of 1MB, 5MB or 10MB for testing upload limits. Upload any small JPG or PNG (≤1MB) and expand it right in the browser. Access this tool at `/generate-large-image`.
 The interface now features a drag‑and‑drop upload area, a progress bar for generation and improved layout on larger screens.
 
-<<<<<<< HEAD
 ## API Simulator
 
 ```html
@@ -224,7 +220,7 @@
 ```
 
 Simulate API responses entirely in the browser. Encode JSON to Base64, adjust delay and status codes, or enable random error injection. A preset dropdown lets you instantly load common scenarios. The page also generates a ready-to-run cURL command. Access it at `/api-simulator` when deployed to Vercel or served locally.
-=======
+
 ## Network Test Suite
 
 ```tsx
@@ -241,5 +237,4 @@
 
 Compress JPG or PNG files entirely in the browser. Choose a target file size in kilobytes,
 resize the resolution or reduce color depth before downloading the optimized image.
-The tool also reveals the Base64 representation of the compressed output. Access it at `/image-compressor`.
->>>>>>> 9f8dbaf3
+The tool also reveals the Base64 representation of the compressed output. Access it at `/image-compressor`.