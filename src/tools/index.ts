import { lazy } from 'react';

// Tool category types - Expanded with more specific categories
export type ToolCategory = 
  | 'Encoding' 
  | 'Security' 
  | 'Testing' 
  | 'Utilities' 
  | 'Conversion' 
  | 'Formatters';

// Icons for tools and categories
export interface IconProps {
  className?: string;
}

// Component interfaces
export interface ToolIcon {
  name: string;
  component: React.FC<IconProps>;
}

// Tool interface definition with expanded properties for better UX
export interface Tool {
  id: string;               // Unique identifier
  route: string;            // URL route
  title: string;            // Display title
  description: string;      // Short description
  longDescription?: string; // Extended description for tool page
  component: React.LazyExoticComponent<React.ComponentType<any>>;
  category: ToolCategory;
  icon: React.FC<IconProps>; // Icon component
  isNew?: boolean;          // Flag for new tools
  isBeta?: boolean;         // Flag for beta tools
  isPopular?: boolean;      // Flag for popular tools
  metadata: {
    keywords: string[];
    learnMoreUrl?: string;
    relatedTools?: string[]; // IDs of related tools
  };
  uiOptions?: {
    theme?: 'light' | 'dark' | 'system'; // Tool-specific theme
    fullWidth?: boolean;      // Whether tool uses full width
    showExamples?: boolean;   // Whether to show examples
  };
}

// Import icons from design system
import { 
  SecurityIcon, 
  EncodingIcon, 
  TestingIcon, 
  UtilitiesIcon,
  ConversionIcon,
  FormattersIcon,
  JwtIcon,
  UrlIcon,
  HeadersIcon,
  RegexIcon,
  DnsIcon,
  QrCodeIcon,
  ClickJackingIcon,
  LinkTracerIcon,
  Base64ImageIcon,
  CookieIcon
} from '../design-system/icons/tool-icons';

// Category definitions with icons for consistent UI
export const categories: Record<ToolCategory, { icon: React.FC<IconProps>, description: string }> = {
  'Encoding': { 
    icon: EncodingIcon,
    description: 'Transform data between different encoding formats'
  },
  'Security': { 
    icon: SecurityIcon,
    description: 'Tools for security testing, token validation, and encryption'
  },
  'Testing': { 
    icon: TestingIcon,
    description: 'Validate and test various network configurations and responses'
  },
  'Utilities': { 
    icon: UtilitiesIcon,
    description: 'General purpose developer utilities'
  },
  'Conversion': { 
    icon: ConversionIcon,
    description: 'Convert between different data formats'
  },
  'Formatters': { 
    icon: FormattersIcon,
    description: 'Format and prettify code and data'
  }
};

// Tool registry - central list of all available tools
// This drives routes, homepage, SEO, and navigation
const toolRegistry: Tool[] = [
  {
    id: 'jwt-toolkit',
    route: '/jwt',
    title: 'JWT Toolkit',
    description: 'Comprehensive toolkit for JWT: decode, build, inspect, verify and benchmark tokens.',
    longDescription: 'Complete JWT toolkit for developers: decode, create, inspect, verify and benchmark JSON Web Tokens with security analysis and JWKS support.',
    icon: JwtIcon,
    component: lazy(() => import('./jwt/JwtToolkit')),
    category: 'Security',
    isPopular: true,
    metadata: {
      keywords: ['jwt', 'token', 'generator', 'decoder', 'verification', 'json web token', 'authentication', 'verify', 'jwks', 'security analysis', 'jwt inspector', 'jwt benchmark'],
      learnMoreUrl: 'https://jwt.io/introduction',
      relatedTools: ['url-encoder', 'headers-analyzer'],
    },
    uiOptions: {
      showExamples: true
    }
  },
  {
    id: 'url-encoder',
    route: '/url-encoder',
    title: 'URL Encoder/Decoder',
    description: 'Encode or decode URL components safely.',
    icon: UrlIcon,
    component: lazy(() => import('./url/UrlEncoder')),
    category: 'Encoding',
    isPopular: true,
    metadata: {
      keywords: ['url', 'encoding', 'decoding', 'uri', 'querystring'],
      learnMoreUrl: 'https://developer.mozilla.org/en-US/docs/Web/JavaScript/Reference/Global_Objects/encodeURIComponent',
      relatedTools: ['jwt-toolkit'],
    },
    uiOptions: {
      showExamples: true
    }
  },
  {
    id: 'headers-analyzer',
    route: '/headers',
    title: 'HTTP Headers Analyzer',
    description: 'Analyze and understand HTTP request/response headers.',
    icon: HeadersIcon,
    component: lazy(() => import('./headers/HeadersAnalyzer')),
    category: 'Testing',
    isBeta: true,
    metadata: {
      keywords: ['http', 'headers', 'request', 'response', 'analyze'],
      learnMoreUrl: 'https://developer.mozilla.org/en-US/docs/Web/HTTP/Headers',
      relatedTools: ['jwt-toolkit', 'url-encoder', 'clickjacking-validator'],
    }
  },
  {
    id: 'regex-tester',
    route: '/regex',
    title: 'Regex Tester',
    description: 'Test and debug regular expressions with real-time matching.',
    icon: RegexIcon,
    component: lazy(() => import('./regex/RegexTester')),
    category: 'Utilities',
    isBeta: true,
    metadata: {
      keywords: ['regex', 'regular expression', 'pattern', 'test', 'match'],
      learnMoreUrl: 'https://developer.mozilla.org/en-US/docs/Web/JavaScript/Guide/Regular_Expressions',
      relatedTools: ['url-encoder'],
    },
    uiOptions: {
      showExamples: false
    }
  },
  {
    id: 'dns-lookup',
    route: '/dns-check',
    title: 'DNS Lookup Tool',
    description: 'Query DNS records for any domain name.',
    icon: DnsIcon,
    component: lazy(() => import('./dns/DnsLookup')),
    category: 'Testing',
    isBeta: true,
    metadata: {
      keywords: ['dns', 'lookup', 'domain', 'nameserver', 'records'],
      learnMoreUrl: 'https://www.cloudflare.com/learning/dns/what-is-dns/',
      relatedTools: ['headers-analyzer'],
    }
  },
  {
    id: 'qrcode-generator',
    route: '/qrcode',
    title: 'Deep-Link Tester & QR Generator',
    description: 'Generate QR codes for any link or deeplink, test them directly and share with your team.',
    icon: QrCodeIcon,
    component: lazy(() => import('./qrcode/QRCodeGenerator')),
    category: 'Utilities',
    isPopular: true,
    metadata: {
      keywords: ['qr code', 'qrcode', 'generator', 'scanner', 'mobile', 'deeplink', 'app link', 'url testing'],
      learnMoreUrl: 'https://en.wikipedia.org/wiki/QR_code',
      relatedTools: ['url-encoder', 'headers-analyzer'],
    },
    uiOptions: {
      showExamples: true
    }
  },
  {
    id: 'clickjacking-validator',
    route: '/clickjacking',
    title: 'Click Jacking Validator',
    description: 'Check if websites are vulnerable to click jacking attacks by analyzing headers and iframe loading.',
    icon: ClickJackingIcon,
    component: lazy(() => import('./clickjacking/ClickJackingValidator')),
    category: 'Security',
    metadata: {
      keywords: ['clickjacking', 'security', 'x-frame-options', 'csp', 'iframe', 'vulnerability', 'content-security-policy', 'frame-ancestors'],
      learnMoreUrl: 'https://owasp.org/www-community/attacks/Clickjacking',
      relatedTools: ['headers-analyzer', 'jwt-toolkit'],
    },
    uiOptions: {
      showExamples: false
    }
  },
  {
    id: 'link-tracer',
    route: '/link-tracer',
    title: 'Link Tracer',
    description: 'Trace the complete redirect path of any URL, showing each hop, status code and latency.',
    icon: LinkTracerIcon,
    component: lazy(() => import('./linktracer/LinkTracer')),
    category: 'Testing',
    metadata: {
      keywords: ['redirect', 'trace', 'url', 'link', 'shortened url', 'redirect chain', 'http status', 'redirect checker'],
      learnMoreUrl: 'https://developer.mozilla.org/en-US/docs/Web/HTTP/Redirections',
      relatedTools: ['headers-analyzer', 'url-encoder'],
    },
    uiOptions: {
      showExamples: false
    }
  },
  {
    id: 'device-trace',
    route: '/device-trace',
    title: 'Dynamic-Link Probe',
    description: 'Test how App Flyer/OneLink URLs behave across different device contexts and installation states.',
    icon: LinkTracerIcon, // Reusing the same icon for now
    component: lazy(() => import('./linktracer/DeviceTrace')),
    category: 'Testing',
    metadata: {
      keywords: ['app flyer', 'one link', 'dynamic link', 'deep link', 'device probe', 'app store', 'play store', 'universal link'],
      learnMoreUrl: 'https://support.appsflyer.com/hc/en-us/articles/207032366-OneLink-overview',
      relatedTools: ['link-tracer', 'headers-analyzer'],
    },
    uiOptions: {
      showExamples: false
    }
  },
  {
    id: 'deep-link-chain',
    route: '/deep-link-chain',
    title: 'Deep Link Chain',
    description: 'Follow redirects and extract UTM parameters entirely in the browser.',
    icon: LinkTracerIcon,
    component: lazy(() => import('./deep-link-chain/page')),
    category: 'Testing',
    metadata: {
      keywords: ['redirect', 'utm', 'deep link', 'link trace', 'url'],
      learnMoreUrl: 'https://developer.mozilla.org/en-US/docs/Web/HTTP/Redirections',
      relatedTools: ['link-tracer', 'url-encoder'],
    },
    uiOptions: {
      showExamples: false,
    }
  },
  {
    id: 'components-demo',
    route: '/components-demo',
    title: 'Components Demo',
    description: 'Showcase of various UI components and their usage.',
    icon: UtilitiesIcon,
    component: lazy(() => import('./components-demo/ComponentsDemo')),
    category: 'Utilities',
    metadata: {
      keywords: ['components', 'demo', 'ui', 'showcase'],
      learnMoreUrl: 'https://reactjs.org/docs/components-and-props.html',
      relatedTools: [],
    },
    uiOptions: {
      showExamples: true
    }
  },
  {
    id: 'base64-image',
    route: '/base64-image',
    title: 'Base64 Image Debugger',
    description: 'Debug and visualize base64-encoded images with detailed information.',
    longDescription: 'Tool to visualize base64-encoded images and display detailed information about them including format, dimensions, file size and more.',
    icon: Base64ImageIcon,
    component: lazy(() => import('./base64-image/page')),
    category: 'Utilities',
    metadata: {
      keywords: ['base64', 'image', 'encoder', 'decoder', 'preview', 'debug', 'visualize', 'png', 'jpg', 'jpeg', 'gif', 'svg'],
      relatedTools: ['url-encoder'],
    },
    uiOptions: {
      showExamples: true
    }
  },
  {
    id: 'cookie-inspector',
    route: '/cookies',
    title: 'Cookie Inspector',
    description: 'View cookies for this session and export them.',
    icon: CookieIcon,
    component: lazy(() => import('./cookie-inspector/page')),
    category: 'Testing',
    metadata: {
      keywords: ['cookie', 'debug', 'browser', 'httpOnly', 'session'],
      relatedTools: [],
    },
    uiOptions: {
      showExamples: false
    }
  },
  {
<<<<<<< HEAD
    id: 'storage-sync-debugger',
    route: '/storage-sync',
    title: 'Storage Sync Debugger',
    description: 'Inspect localStorage and sessionStorage with live sync events.',
    icon: UtilitiesIcon,
    component: lazy(() => import('./storage-sync/page')),
    category: 'Utilities',
    metadata: {
      keywords: ['localStorage', 'sessionStorage', 'debug', 'storage'],
      relatedTools: [],
    },
    uiOptions: {
      showExamples: false,
    },
  },
=======
  id: 'cookie-scope',
  route: '/cookie-scope',
  title: 'Cookie Scope',
  description: 'Visualize document cookies and highlight duplicates.',
  icon: CookieIcon,
  component: lazy(() => import('./cookie-scope/page')),
  category: 'Testing',
  metadata: {
    keywords: ['cookie', 'scope', 'document.cookie', 'browser'],
    relatedTools: ['cookie-inspector'],
  },
  uiOptions: {
    showExamples: false
  }
},
{
  id: 'cors-tester',
  route: '/cors-tester',
  title: 'CORS Tester',
  description: 'Debug CORS preflight responses.',
  icon: HeadersIcon,
  component: lazy(() => import('./cors-tester/page')),
  category: 'Testing',
  metadata: {
    keywords: ['cors', 'preflight', 'debug', 'headers'],
    relatedTools: ['headers-analyzer'],
  },
  uiOptions: {
    showExamples: false
  }
},
>>>>>>> 054d86b9
  {
    id: 'crypto-lab',
    route: '/crypto-lab',
    title: 'Crypto Lab',
    description: 'Play with AES and RSA encryption, generate keys, and test algorithms.',

    icon: SecurityIcon,
    component: lazy(() => import('./aes-cbc/page')),
    category: 'Security',
    metadata: {
      keywords: ['aes', 'gcm', 'rsa', 'encryption', 'decryption', 'crypto', 'cbc', 'security'],

      relatedTools: [],
    },
    uiOptions: {
      showExamples: false
    }
  },
  {
    id: 'pentest-suite',
    route: '/pentest-suite',
    title: 'Pentest Validator Suite',
    description: 'Run basic security checks like HTTPS enforcement and clickjacking detection.',
    icon: SecurityIcon,
    component: lazy(() => import('./pentest/page')),
    category: 'Security',
    metadata: {
      keywords: ['pentest', 'security', 'https', 'cors', 'xss', 'open redirect', 'clickjacking'],
      relatedTools: ['clickjacking-validator', 'headers-analyzer'],
    },
    uiOptions: {
      showExamples: false
    }
  },
  {
    id: 'header-scanner',
    route: '/header-scanner',
    title: 'Header Scanner',
    description: 'Scan security headers and get fix tips.',
    icon: HeadersIcon,
    component: lazy(() => import('./header-scanner/page')),
    category: 'Security',
    metadata: {
      keywords: ['security headers', 'csp', 'hsts', 'referrer-policy'],
      relatedTools: ['headers-analyzer', 'pentest-suite'],
    },
    uiOptions: { showExamples: false }
  },
];

export default toolRegistry;

// Export a function to get all tools
export const getTools = () => {
  return toolRegistry;
};

// Helper functions to work with the tool registry
export const getToolByRoute = (route: string): Tool | undefined => {
  return getTools().find(tool => tool.route === route);
};

export const getToolById = (id: string): Tool | undefined => {
  return toolRegistry.find(tool => tool.id === id);
};

export const getToolsByCategory = (category: ToolCategory): Tool[] => {
  return toolRegistry.filter(tool => tool.category === category);
};

export const getRelatedTools = (toolId: string): Tool[] => {
  const tool = getToolById(toolId);
  if (!tool || !tool.metadata.relatedTools) return [];
  
  return tool.metadata.relatedTools
    .map(relatedId => getToolById(relatedId))
    .filter((tool): tool is Tool => tool !== undefined);
};

export const getPopularTools = (): Tool[] => {
  return toolRegistry.filter(tool => tool.isPopular);
};

export const getNewTools = (): Tool[] => {
  return toolRegistry.filter(tool => tool.isNew);
};

export const getBetaTools = (): Tool[] => {
  return toolRegistry.filter(tool => tool.isBeta);
};

export const getAllTools = (): Tool[] => {
  return toolRegistry;
};

export const getAllCategories = (): ToolCategory[] => {
  const categorySet = new Set<ToolCategory>();
  toolRegistry.forEach(tool => categorySet.add(tool.category));
  return Array.from(categorySet);
};<|MERGE_RESOLUTION|>--- conflicted
+++ resolved
@@ -318,7 +318,6 @@
     }
   },
   {
-<<<<<<< HEAD
     id: 'storage-sync-debugger',
     route: '/storage-sync',
     title: 'Storage Sync Debugger',
@@ -334,39 +333,38 @@
       showExamples: false,
     },
   },
-=======
-  id: 'cookie-scope',
-  route: '/cookie-scope',
-  title: 'Cookie Scope',
-  description: 'Visualize document cookies and highlight duplicates.',
-  icon: CookieIcon,
-  component: lazy(() => import('./cookie-scope/page')),
-  category: 'Testing',
-  metadata: {
-    keywords: ['cookie', 'scope', 'document.cookie', 'browser'],
-    relatedTools: ['cookie-inspector'],
-  },
-  uiOptions: {
-    showExamples: false
-  }
-},
-{
-  id: 'cors-tester',
-  route: '/cors-tester',
-  title: 'CORS Tester',
-  description: 'Debug CORS preflight responses.',
-  icon: HeadersIcon,
-  component: lazy(() => import('./cors-tester/page')),
-  category: 'Testing',
-  metadata: {
-    keywords: ['cors', 'preflight', 'debug', 'headers'],
-    relatedTools: ['headers-analyzer'],
-  },
-  uiOptions: {
-    showExamples: false
-  }
-},
->>>>>>> 054d86b9
+  {
+    id: 'cookie-scope',
+    route: '/cookie-scope',
+    title: 'Cookie Scope',
+    description: 'Visualize document cookies and highlight duplicates.',
+    icon: CookieIcon,
+    component: lazy(() => import('./cookie-scope/page')),
+    category: 'Testing',
+    metadata: {
+      keywords: ['cookie', 'scope', 'document.cookie', 'browser'],
+      relatedTools: ['cookie-inspector'],
+    },
+    uiOptions: {
+      showExamples: false
+    }
+  },
+  {
+    id: 'cors-tester',
+    route: '/cors-tester',
+    title: 'CORS Tester',
+    description: 'Debug CORS preflight responses.',
+    icon: HeadersIcon,
+    component: lazy(() => import('./cors-tester/page')),
+    category: 'Testing',
+    metadata: {
+      keywords: ['cors', 'preflight', 'debug', 'headers'],
+      relatedTools: ['headers-analyzer'],
+    },
+    uiOptions: {
+      showExamples: false
+    }
+  },
   {
     id: 'crypto-lab',
     route: '/crypto-lab',
