--- conflicted
+++ resolved
@@ -556,7 +556,6 @@
     uiOptions: { showExamples: false }
   },
   {
-<<<<<<< HEAD
     id: 'network-suit',
     route: '/networksuit',
     title: 'Network Test Suite',
@@ -567,7 +566,10 @@
     metadata: {
       keywords: ['network', 'ping', 'speed', 'connection'],
       relatedTools: []
-=======
+    },
+  uiOptions: { showExamples: false }
+  },
+  {
     id: "image-compressor",
     route: "/image-compressor",
     title: "Image Compressor",
@@ -578,7 +580,6 @@
     metadata: {
       keywords: ["image", "compress", "resize", "optimize"],
       relatedTools: ["generate-large-image"]
->>>>>>> a2a9044a
     },
     uiOptions: { showExamples: false }
   },
